+++
title = "Overview"
weight = 10
+++

Zola has built-in support for themes in a way that are easy to customise
but still easy to update if needed.

<<<<<<< HEAD
All themes can use the full power of Zola, from shortcodes to Sass compilation.
=======
All themes can use the full power of Gutenberg, from shortcodes to Sass compilation.

A list of themes is available [on this very website](./themes/_index.md).
>>>>>>> 90e0ee8e
<|MERGE_RESOLUTION|>--- conflicted
+++ resolved
@@ -6,10 +6,6 @@
 Zola has built-in support for themes in a way that are easy to customise
 but still easy to update if needed.
 
-<<<<<<< HEAD
 All themes can use the full power of Zola, from shortcodes to Sass compilation.
-=======
-All themes can use the full power of Gutenberg, from shortcodes to Sass compilation.
 
 A list of themes is available [on this very website](./themes/_index.md).
->>>>>>> 90e0ee8e
