+++
title = "Installation"
weight = 1
+++

Zola provides pre-built binaries for MacOS, Linux and Windows on the
[GitHub release page](https://github.com/getzola/zola/releases).

### macOS

Zola is available on [Brew](https://brew.sh):

```bash
$ brew install zola
```

<<<<<<< HEAD
## From source
To build it from source, you will need to have Git, [Rust (at least 1.30) and Cargo](https://www.rust-lang.org/)
installed. You will also need additional dependencies to compile [libsass](https://github.com/sass/libsass):
=======
## Linux
>>>>>>> 8e4c91c3

### Arch Linux

Use your favourite AUR helper to install the `zola-bin` package.

```bash
$ yay -S zola-bin
```

### Snapcraft

Zola is available on snapcraft:

```bash
$ snap install --edge --classic zola
```

## Windows

Zola is available on [Scoop](http://scoop.sh):

```bash
$ scoop install zola
```

And [Chocolatey](https://chocolatey.org/):

```bash
$ choco install zola
```

## From source
To build it from source, you will need to have Git, [Rust (at least 1.29) and Cargo](https://www.rust-lang.org/)
installed. You will also need additional dependencies to compile [libsass](https://github.com/sass/libsass):

- OSX, Linux and other Unix: `make` (`gmake` on BSDs), `g++`, `libssl-dev`
- Windows (a bit trickier): updated `MSVC` and overall updated VS installation

From a terminal, you can now run the following command:

```bash
$ cargo build --release
```

The binary will be available in the `target/release` folder. You can move it in your `$PATH` to have the
`zola` command available globally or in a directory if you want for example to have the binary in the
same repository as the site.<|MERGE_RESOLUTION|>--- conflicted
+++ resolved
@@ -14,13 +14,9 @@
 $ brew install zola
 ```
 
-<<<<<<< HEAD
 ## From source
 To build it from source, you will need to have Git, [Rust (at least 1.30) and Cargo](https://www.rust-lang.org/)
 installed. You will also need additional dependencies to compile [libsass](https://github.com/sass/libsass):
-=======
-## Linux
->>>>>>> 8e4c91c3
 
 ### Arch Linux
 
