# Example sites

| Site                                                               |                   Source Code                        |
|:-------------------------------------------------------------------|:----------------------------------------------------:|
| [vincent.is](https://vincent.is)                                   | https://gitlab.com/Keats/vincent.is                  |
| [code<future](http://www.codelessfuture.com/)                      |                                                      |
| http://t-rex.tileserver.ch                                         | https://github.com/pka/t-rex-website/                |
| [Philipp Oppermann's blog](https://os.phil-opp.com/)               | https://github.com/phil-opp/blog_os/tree/master/blog |
| [seventeencups](https://www.seventeencups.net)                     | https://github.com/17cupsofcoffee/seventeencups.net  |
| [j1m.net](https://j1m.net)                                         | https://gitlab.com/jwcampbell/j1mnet                 |
| [vaporsoft.net](http://vaporsoft.net)                              | https://github.com/piedoom/vaporsoft                 |
| [verpeteren.nl](http://www.verpeteren.nl)                          |                                                      |
| [atlasreports.nl](http://www.atlasreports.nl)                      |                                                      |
| [groksome.com](http://www.groksome.com)                            |                                                      |
| [tuckersiemens.com](https://tuckersiemens.com)                     | https://github.com/reillysiemens/tuckersiemens.com   |
| [andrei.blue](https://andrei.blue)                                 | https://github.com/azah/personal-blog                |
| [Axiomatic Semantics](https://axiomatic.neophilus.net)             | https://github.com/Libbum/AxiomaticSemantics         |
| [Tinkering](https://tinkering.xyz)                                 |                                                      |
| [Daniel Sockwell's codesections.com](https://www.codesections.com) | https://gitlab.com/codesections/codesections-website |
| [Jens Getreu's blog](https://blog.getreu.net)                      |                                                      |
| [Matthias Endler](https://matthias-endler.de)                      | https://github.com/mre/mre.github.io                 |
<<<<<<< HEAD
| [Michael Plotke](https://michael.plotke.me)                        | https://gitlab.com/bdjnk/michael                     |
| [shaleenjain.com](https://shaleenjain.com)                         | https://github.com/shalzz/shalzz.github.io           |
=======
| [Hello, Rust!](https://hello-rust.show)                            | https://github.com/hello-rust/hello-rust.github.io   |
>>>>>>> 05015698
<|MERGE_RESOLUTION|>--- conflicted
+++ resolved
@@ -19,9 +19,6 @@
 | [Daniel Sockwell's codesections.com](https://www.codesections.com) | https://gitlab.com/codesections/codesections-website |
 | [Jens Getreu's blog](https://blog.getreu.net)                      |                                                      |
 | [Matthias Endler](https://matthias-endler.de)                      | https://github.com/mre/mre.github.io                 |
-<<<<<<< HEAD
 | [Michael Plotke](https://michael.plotke.me)                        | https://gitlab.com/bdjnk/michael                     |
 | [shaleenjain.com](https://shaleenjain.com)                         | https://github.com/shalzz/shalzz.github.io           |
-=======
-| [Hello, Rust!](https://hello-rust.show)                            | https://github.com/hello-rust/hello-rust.github.io   |
->>>>>>> 05015698
+| [Hello, Rust!](https://hello-rust.show)                            | https://github.com/hello-rust/hello-rust.github.io   |